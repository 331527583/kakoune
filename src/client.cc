--- conflicted
+++ resolved
@@ -175,16 +175,8 @@
 void Client::redraw_ifn()
 {
     Window& window = context().window();
-<<<<<<< HEAD
     if (window.needs_redraw(context()))
         m_ui_pending |= Draw;
-=======
-    UserInterface& ui = context().ui();
-
-    const bool needs_redraw = window.needs_redraw(context());
-    if (needs_redraw)
-        ui.draw(window.update_display_buffer(context()), get_face("Default"), get_face("BufferPadding"));
->>>>>>> e74878c2
 
     DisplayLine mode_line = generate_mode_line();
     if (mode_line.atoms() != m_mode_line.atoms())
@@ -198,7 +190,8 @@
 
     if (m_ui_pending & Draw)
     {
-        m_ui->draw(window.update_display_buffer(context()), get_face("Default"));
+        m_ui->draw(window.update_display_buffer(context()),
+                   get_face("Default"), get_face("BufferPadding"));
 
         if (not m_menu.items.empty() and m_menu.style == MenuStyle::Inline and
             m_menu.ui_anchor != window.display_position(m_menu.anchor))
