--- conflicted
+++ resolved
@@ -200,16 +200,6 @@
                                         : utf8_range(last, first);
 }
 
-<<<<<<< HEAD
-Selection select_whole_sentence(const Buffer& buffer, const Selection& selection,
-                                ObjectFlags flags);
-Selection select_whole_paragraph(const Buffer& buffer, const Selection& selection,
-                                 ObjectFlags flags);
-Selection select_whole_indent(const Buffer& buffer, const Selection& selection,
-                              ObjectFlags flags);
-Selection select_whole_lines(const Buffer& buffer, const Selection& selection);
-void select_whole_buffer(SelectionList& selections);
-=======
 Selection select_sentence(const Buffer& buffer,
                           const Selection& selection,
                           ObjectFlags flags);
@@ -224,10 +214,9 @@
 
 Selection select_lines(const Buffer& buffer, const Selection& selection);
 
->>>>>>> 9aa38a1e
 Selection trim_partial_lines(const Buffer& buffer, const Selection& selection);
 
-void select_buffer(const Buffer& buffer, SelectionList& selections);
+void select_buffer(SelectionList& selections);
 
 enum Direction { Forward, Backward };
 
